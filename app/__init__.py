--- conflicted
+++ resolved
@@ -9,12 +9,8 @@
 from fastapi.routing import APIRoute
 from fastapi_responses import custom_openapi
 
-<<<<<<< HEAD
 from app.utils.store import DictStorage
-from config import DOCS
-=======
 from config import DOCS, XRAY_SUBSCRIPTION_PATH
->>>>>>> c77c6bab
 
 __version__ = "0.4.1"
 

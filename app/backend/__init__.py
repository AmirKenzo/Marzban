--- conflicted
+++ resolved
@@ -3,7 +3,7 @@
 from .xray import XRayConfig
 from app.db import GetDB
 from app.db.models import ProxyHostSecurity
-from app.db.crud import get_hosts, get_or_create_inbound
+from app.db.crud import get_hosts, get_or_create_inbound, get_host_by_id
 from config import XRAY_JSON
 
 
@@ -12,12 +12,6 @@
 
 @DictStorage
 async def hosts(storage: dict):
-<<<<<<< HEAD
-    from app.db.models import ProxyHostSecurity
-    from app.db.crud import get_hosts, get_host_by_id
-
-=======
->>>>>>> 6561df7f
     storage.clear()
     async with GetDB() as db:
         db_hosts = await get_hosts(db)

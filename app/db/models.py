--- conflicted
+++ resolved
@@ -23,20 +23,10 @@
 from app import xray
 from app.db.base import Base
 from app.models.node import NodeStatus
-<<<<<<< HEAD
 from app.models.proxy import ProxyTypes
 from app.models.host import ProxyHostSecurity, ProxyHostALPN, ProxyHostFingerprint
 from app.models.user import (ReminderType, UserDataLimitResetStrategy,
                              UserStatus)
-=======
-from app.models.proxy import (
-    ProxyHostALPN,
-    ProxyHostFingerprint,
-    ProxyHostSecurity,
-    ProxyTypes,
-)
-from app.models.user import ReminderType, UserDataLimitResetStrategy, UserStatus
->>>>>>> 216e81ca
 
 
 class Admin(Base):

<<<<<<< HEAD
from aiogram.types import Update
from fastapi import APIRouter, Depends, HTTPException, Request
from fastapi.responses import JSONResponse
from app import backend
=======
from fastapi import APIRouter, Depends

>>>>>>> 04ce75e6
from app.db import AsyncSession, get_db
from app.models.admin import AdminDetails
from app.models.system import SystemStats
from app.operation import OperatorType
from app.operation.system import SystemOperator
from app.telegram import bot, dp
from app.utils import responses
from app.utils.logger import EndpointFilter, get_logger
from config import TELEGRAM_API_TOKEN, TELEGRAM_WEBHOOK_SECRET_KEY
from .authentication import get_current

system_operator = SystemOperator(operator_type=OperatorType.API)
router = APIRouter(tags=["System"], prefix="/api", responses={401: responses._401})

TELEGRAN_WEBHOOK_PATH = f"/tghook/{TELEGRAM_API_TOKEN}"
uvicorn_access_logger = get_logger("uvicorn.access")
uvicorn_access_logger.addFilter(EndpointFilter([f"/api{TELEGRAN_WEBHOOK_PATH}"]))


@router.get("/system", response_model=SystemStats)
async def get_system_stats(db: AsyncSession = Depends(get_db), admin: AdminDetails = Depends(get_current)):
    """Fetch system stats including memory, CPU, and user metrics."""
    return await system_operator.get_system_stats(db, admin=admin)


@router.get("/inbounds", response_model=list[str])
async def get_inbounds(_: AdminDetails = Depends(get_current)):
    """Retrieve inbound configurations grouped by protocol."""
<<<<<<< HEAD
    return backend.config.inbounds


@router.post(TELEGRAN_WEBHOOK_PATH, include_in_schema=False)
async def webhook_handler(request: Request):
    """Telegram webhook handler"""

    if TELEGRAM_WEBHOOK_SECRET_KEY:
        secret_token = request.headers.get("X-Telegram-Bot-Api-Secret-Token")
        if secret_token != TELEGRAM_WEBHOOK_SECRET_KEY:
            raise HTTPException(status_code=403, detail="Forbidden: Invalid secret key")

    update_data = await request.json()
    update = Update.model_validate(update_data, context={"bot": bot})
    await dp.feed_update(bot, update)
    return JSONResponse(status_code=200, content={"status": "ok"})
=======
    return await system_operator.get_inbounds()
>>>>>>> 04ce75e6
<|MERGE_RESOLUTION|>--- conflicted
+++ resolved
@@ -1,12 +1,6 @@
-<<<<<<< HEAD
 from aiogram.types import Update
 from fastapi import APIRouter, Depends, HTTPException, Request
 from fastapi.responses import JSONResponse
-from app import backend
-=======
-from fastapi import APIRouter, Depends
-
->>>>>>> 04ce75e6
 from app.db import AsyncSession, get_db
 from app.models.admin import AdminDetails
 from app.models.system import SystemStats
@@ -35,8 +29,7 @@
 @router.get("/inbounds", response_model=list[str])
 async def get_inbounds(_: AdminDetails = Depends(get_current)):
     """Retrieve inbound configurations grouped by protocol."""
-<<<<<<< HEAD
-    return backend.config.inbounds
+    return await system_operator.get_inbounds()
 
 
 @router.post(TELEGRAN_WEBHOOK_PATH, include_in_schema=False)
@@ -51,7 +44,4 @@
     update_data = await request.json()
     update = Update.model_validate(update_data, context={"bot": bot})
     await dp.feed_update(bot, update)
-    return JSONResponse(status_code=200, content={"status": "ok"})
-=======
-    return await system_operator.get_inbounds()
->>>>>>> 04ce75e6
+    return JSONResponse(status_code=200, content={"status": "ok"})
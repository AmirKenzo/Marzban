--- conflicted
+++ resolved
@@ -2,13 +2,8 @@
 import asyncio
 
 from app.utils.logger import get_logger
-<<<<<<< HEAD
 from app.operation import BaseOperator, OperatorType
-from app.models.admin import Admin, AdminCreate, AdminModify
-=======
-from app.operation import BaseOperator
 from app.models.admin import AdminDetails, AdminCreate, AdminModify
->>>>>>> 58876b57
 from app.db import AsyncSession
 from app.db.models import Admin as DBAdmin
 from app.db.crud import (
@@ -26,11 +21,7 @@
 
 
 class AdminOperation(BaseOperator):
-<<<<<<< HEAD
-    async def create_admin(self, db: AsyncSession, new_admin: AdminCreate, admin: Admin | None = None) -> Admin:
-=======
-    async def create_admin(self, db: AsyncSession, new_admin: AdminCreate, admin: AdminDetails) -> AdminDetails:
->>>>>>> 58876b57
+    async def create_admin(self, db: AsyncSession, new_admin: AdminCreate, admin: AdminDetails | None = None) -> AdminDetails:
         """Create a new admin if the current admin has sudo privileges."""
         try:
             db_admin = await create_admin(db, new_admin)
@@ -38,17 +29,13 @@
             await db.rollback()
             self.raise_error(message="Admin already exists", code=409)
 
-<<<<<<< HEAD
         if self.operator_type != OperatorType.CLI:
             logger.info(f'New admin "{db_admin.username}" with id "{db_admin.id}" added by admin "{admin.username}"')
-=======
-        logger.info(f'New admin "{db_admin.username}" with id "{db_admin.id}" added by admin "{admin.username}"')
 
         new_admin = AdminDetails.model_validate(db_admin)
 
         asyncio.create_task(notification.create_admin(new_admin, admin.username))
 
->>>>>>> 58876b57
         return db_admin
 
     async def modify_admin(
@@ -71,28 +58,20 @@
 
         return modified_admin
 
-<<<<<<< HEAD
-    async def remove_admin(self, db: AsyncSession, username: str, current_admin: Admin | None = None):
-=======
-    async def remove_admin(self, db: AsyncSession, username: str, current_admin: AdminDetails):
->>>>>>> 58876b57
+    async def remove_admin(self, db: AsyncSession, username: str, current_admin: AdminDetails | None = None):
         """Remove an admin from the database."""
         db_admin = await self.get_validated_admin(db, username=username)
         if (db_admin.username == current_admin.username) and db_admin.is_sudo:
             self.raise_error(message="You're not allowed to delete sudo accounts. Use marzban-cli instead.", code=403)
 
         await remove_admin(db, db_admin)
-<<<<<<< HEAD
         if self.operator_type != OperatorType.CLI:
             logger.info(
                 f'Admin "{db_admin.username}" with id "{db_admin.id}" deleted by admin "{current_admin.username}"'
             )
-=======
 
         asyncio.create_task(notification.remove_admin(username, current_admin.username))
 
-        logger.info(f'Admin "{db_admin.username}" with id "{db_admin.id}" deleted by admin "{current_admin.username}"')
->>>>>>> 58876b57
 
     async def get_admins(
         self, db: AsyncSession, username: str | None = None, offset: int | None = None, limit: int | None = None

--- conflicted
+++ resolved
@@ -112,7 +112,6 @@
       path: z.string().nullable(),
       sni: z.string().nullable(),
       host: z.string().nullable(),
-<<<<<<< HEAD
       security: z.enum(["inbound_default", "none", "tls"]),
       alpn: z.enum(["", "http/1.1", "h2", "h2,http/1.1"]),
       fingerprint: z.enum([
@@ -130,13 +129,6 @@
       ]),
     })
   )
-=======
-      security: z.string(),
-      alpn: z.string(),
-      fingerprint: z.string(),
-    }),
-  ),
->>>>>>> c77c6bab
 );
 
 const Error = chakra(FormErrorMessage, {

--- conflicted
+++ resolved
@@ -1,57 +1,19 @@
 import { Button } from '@/components/ui/button'
+import useDirDetection from '@/hooks/use-dir-detection'
 import { LucideIcon, Plus } from 'lucide-react'
 import { useTranslation } from 'react-i18next'
-import useDirDetection from '@/hooks/use-dir-detection'
 
 interface PageHeaderProps {
-<<<<<<< HEAD
-    title: string
-    description?: string
-    buttonText?: string
-    onButtonClick?: () => void
-    buttonIcon?: LucideIcon
-}
-
-export default function PageHeader({
-    title,
-    description,
-    buttonText,
-    onButtonClick,
-    buttonIcon: Icon = Plus,
-}: PageHeaderProps) {
-    const dir = useDirDetection()
-    const { t } = useTranslation()
-
-    return (
-        <>
-            <div dir={dir} className="mx-auto pt-6 gap-4 flex items-center justify-between flex-wrap px-4 sm:px-6 pb-4">
-                <div className="flex flex-col gap-y-2">
-                    <h1 className="font-semibold text-2xl sm:text-3xl">{t(title)}</h1>
-                    {description && <span className="text-muted-foreground text-xs sm:text-sm">{t(description)}</span>}
-                </div>
-                {buttonText && onButtonClick && (
-                    <div>
-                        <Button className="flex items-center" onClick={onButtonClick}>
-                            {Icon && <Icon />}
-                            <span>{t(buttonText)}</span>
-                        </Button>
-                    </div>
-                )}
-            </div>
-            <Separator />
-        </>
-    )
-=======
   title: string
   description?: string
   buttonText?: string
   onButtonClick?: () => void
   buttonIcon?: LucideIcon
-  dir?: 'ltr' | 'rtl'
 }
 
-export default function PageHeader({ title, description, buttonText, onButtonClick, buttonIcon: Icon = Plus, dir = 'ltr' }: PageHeaderProps) {
+export default function PageHeader({ title, description, buttonText, onButtonClick, buttonIcon: Icon = Plus }: PageHeaderProps) {
   const { t } = useTranslation()
+  const dir = useDirDetection()
   return (
     <div dir={dir} className="w-full mx-auto py-4 md:pt-6 gap-4 flex items-start justify-between flex-wrap px-4">
       <div className="flex flex-col gap-y-1">
@@ -68,5 +30,4 @@
       )}
     </div>
   )
->>>>>>> 5e8360d6
 }
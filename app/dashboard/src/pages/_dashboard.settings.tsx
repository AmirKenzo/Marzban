<<<<<<< HEAD
import Tabs from '@/components/Tabs'
import { Cpu, Settings as SettingsIcon } from 'lucide-react'
=======
import PageHeader from '@/components/page-header'
import { Cpu, LucideIcon, SettingsIcon } from 'lucide-react'
import { useEffect, useState } from 'react'
>>>>>>> 5e8360d6
import { useTranslation } from 'react-i18next'
import { Outlet, useLocation, useNavigate } from 'react-router'

interface Tab {
  id: string
  label: string
  icon: LucideIcon
  url: string
}

const tabs: Tab[] = [
  { id: 'general', label: 'general', icon: SettingsIcon, url: '/settings' },
  { id: 'core', label: 'core', icon: Cpu, url: '/settings/core' },
]

const Settings = () => {
  const location = useLocation()
  const navigate = useNavigate()
  const { t } = useTranslation()
<<<<<<< HEAD
  const tabs = [
    { id: 'general', label: 'general', icon: SettingsIcon, url: "/settings" },
    { id: 'core', label: 'core', icon: Cpu, url: "/settings/core" },
  ]
  return (
    <div className='p-4'>
      <div className="flex flex-col gap-y-2 mb-4">
        <h1 className="font-semibold text-2xl sm:text-3xl">{t('settings')}</h1>
        <span className="text-muted-foreground text-xs sm:text-sm">{t('manageNodes')}</span>
      </div>
      <div>
        <Tabs tabs={tabs} />
=======
  const [activeTab, setActiveTab] = useState<string>(tabs[0].id)

  useEffect(() => {
    const currentTab = tabs.find(tab => location.pathname === tab.url)
    if (currentTab) {
      setActiveTab(currentTab.id)
    }
  }, [location.pathname])

  return (
    <div className="flex flex-col gap-0 w-full items-start">
      <PageHeader title="settings" description="manageNodes" />
      <div className="w-full">
        <div className="flex border-b px-4">
          {tabs.map(tab => (
            <button
              key={tab.id}
              onClick={() => navigate(tab.url)}
              className={`relative px-3 py-2 text-sm font-medium transition-colors ${
                activeTab === tab.id ? 'text-foreground border-b-2 border-primary' : 'text-muted-foreground hover:text-foreground'
              }`}
            >
              <div className="flex items-center gap-1.5">
                <tab.icon className="h-4 w-4" />
                <span>{t(tab.label)}</span>
              </div>
            </button>
          ))}
        </div>
        <div className="px-4">
          <Outlet />
        </div>
>>>>>>> 5e8360d6
      </div>
    </div>
  )
}

export default Settings<|MERGE_RESOLUTION|>--- conflicted
+++ resolved
@@ -1,11 +1,6 @@
-<<<<<<< HEAD
-import Tabs from '@/components/Tabs'
-import { Cpu, Settings as SettingsIcon } from 'lucide-react'
-=======
 import PageHeader from '@/components/page-header'
-import { Cpu, LucideIcon, SettingsIcon } from 'lucide-react'
+import { Cpu, LucideIcon, Settings as SettingsIcon } from 'lucide-react'
 import { useEffect, useState } from 'react'
->>>>>>> 5e8360d6
 import { useTranslation } from 'react-i18next'
 import { Outlet, useLocation, useNavigate } from 'react-router'
 
@@ -25,20 +20,6 @@
   const location = useLocation()
   const navigate = useNavigate()
   const { t } = useTranslation()
-<<<<<<< HEAD
-  const tabs = [
-    { id: 'general', label: 'general', icon: SettingsIcon, url: "/settings" },
-    { id: 'core', label: 'core', icon: Cpu, url: "/settings/core" },
-  ]
-  return (
-    <div className='p-4'>
-      <div className="flex flex-col gap-y-2 mb-4">
-        <h1 className="font-semibold text-2xl sm:text-3xl">{t('settings')}</h1>
-        <span className="text-muted-foreground text-xs sm:text-sm">{t('manageNodes')}</span>
-      </div>
-      <div>
-        <Tabs tabs={tabs} />
-=======
   const [activeTab, setActiveTab] = useState<string>(tabs[0].id)
 
   useEffect(() => {
@@ -71,7 +52,6 @@
         <div className="px-4">
           <Outlet />
         </div>
->>>>>>> 5e8360d6
       </div>
     </div>
   )

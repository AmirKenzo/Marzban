import re
import secrets
from datetime import datetime
from enum import Enum
from typing import Dict, List, Optional, Union

from pydantic import BaseModel, ConfigDict, Field, field_validator, model_validator

from app import xray
from app.models.admin import Admin
from app.models.proxy import ProxySettings, ProxyTypes
from app.subscription.share import generate_v2ray_links
from app.utils.jwt import create_subscription_token
from config import XRAY_SUBSCRIPTION_PATH, XRAY_SUBSCRIPTION_URL_PREFIX

USERNAME_REGEXP = re.compile(r"^(?=\w{3,32}\b)[a-zA-Z0-9-_@.]+(?:_[a-zA-Z0-9-_@.]+)*$")


class ReminderType(str, Enum):
    expiration_date = "expiration_date"
    data_usage = "data_usage"


class UserStatus(str, Enum):
    active = "active"
    disabled = "disabled"
    limited = "limited"
    expired = "expired"
    on_hold = "on_hold"


class UserStatusModify(str, Enum):
    active = "active"
    disabled = "disabled"
    on_hold = "on_hold"


class UserStatusCreate(str, Enum):
    active = "active"
    on_hold = "on_hold"


class UserDataLimitResetStrategy(str, Enum):
    no_reset = "no_reset"
    day = "day"
    week = "week"
    month = "month"
    year = "year"


class NextPlanModel(BaseModel):
    data_limit: Optional[int] = None
    expire: Optional[int] = None
    add_remaining_traffic: bool = False
    fire_on_either: bool = True
    model_config = ConfigDict(from_attributes=True)


class User(BaseModel):
    proxies: Dict[ProxyTypes, ProxySettings] = {}
    expire: datetime | int | None = Field(None, nullable=True)
    data_limit: Optional[int] = Field(
        ge=0, default=None, description="data_limit can be 0 or greater"
    )
    data_limit_reset_strategy: UserDataLimitResetStrategy = (
        UserDataLimitResetStrategy.no_reset
    )
    inbounds: Dict[ProxyTypes, List[str]] = {}
    note: Optional[str] = Field(None, nullable=True)
    sub_updated_at: Optional[datetime] = Field(None, nullable=True)
    sub_last_user_agent: Optional[str] = Field(None, nullable=True)
    online_at: Optional[datetime] = Field(None, nullable=True)
    on_hold_expire_duration: Optional[int] = Field(None, nullable=True)
    on_hold_timeout: datetime | int | None = Field(None, nullable=True)

    auto_delete_in_days: Optional[int] = Field(None, nullable=True)

    next_plan: Optional[NextPlanModel] = Field(None, nullable=True)

    @field_validator("proxies", mode="before")
    def validate_proxies(cls, v, values, **kwargs):
        if not v:
            raise ValueError("Each user needs at least one proxy")
        return {
            proxy_type: ProxySettings.from_dict(
                proxy_type, v.get(proxy_type, {}))
            for proxy_type in v
        }

    @field_validator("username", check_fields=False)
    @classmethod
    def validate_username(cls, v):
        if not USERNAME_REGEXP.match(v):
            raise ValueError(
                "Username only can be 3 to 32 characters and contain a-z, 0-9, and underscores in between."
            )
        return v

    @field_validator("note", check_fields=False)
    @classmethod
    def validate_note(cls, v):
        if v and len(v) > 500:
            raise ValueError("User's note can be a maximum of 500 character")
        return v

<<<<<<< HEAD
    @field_validator("on_hold_expire_duration")
    @classmethod
    def validate_timeout(cls, v):
=======
    @field_validator("on_hold_expire_duration", "on_hold_timeout", mode="before")
    def validate_timeout(cls, v, values):
>>>>>>> dab0cdbb
        # Check if expire is 0 or None and timeout is not 0 or None
        if v in (0, None):
            return None
        return v

    @field_validator("on_hold_timeout", check_fields=False)
    @classmethod
    def validator_on_hold_timeout(cls, value):
        if value == 0 or isinstance(value, datetime) or value is None:
            return value
        else:
            raise ValueError("on_hold_timeout can be datetime or 0")

    @field_validator("expire", check_fields=False)
    @classmethod
    def validator_expire(cls, value):
        if value == 0 or isinstance(value, datetime) or value is None:
            return value
        elif isinstance(value, int):
            return datetime.utcfromtimestamp(value)
        else:
            raise ValueError("expire can be datetime, timestamp or 0")


class UserCreate(User):
    username: str
    status: UserStatusCreate = None
    model_config = ConfigDict(json_schema_extra={
        "example": {
            "username": "user1234",
            "proxies": {
                "vmess": {"id": "35e4e39c-7d5c-4f4b-8b71-558e4f37ff53"},
                "vless": {},
            },
            "inbounds": {
                "vmess": ["VMess TCP", "VMess Websocket"],
                "vless": ["VLESS TCP REALITY", "VLESS GRPC REALITY"],
            },
            "next_plan": {
                "data_limit": 0,
                "expire": 0,
                "add_remaining_traffic": False,
                "fire_on_either": True
            },
            "expire": 0,
            "data_limit": 0,
            "data_limit_reset_strategy": "no_reset",
            "status": "active",
            "note": "",
            "on_hold_timeout": "2023-11-03T20:30:00",
            "on_hold_expire_duration": 0,
        }
    })

    @property
    def excluded_inbounds(self):
        excluded = {}
        for proxy_type in self.proxies:
            excluded[proxy_type] = []
            for inbound in xray.config.inbounds_by_protocol.get(proxy_type, []):
                if not inbound["tag"] in self.inbounds.get(proxy_type, []):
                    excluded[proxy_type].append(inbound["tag"])

        return excluded

    @field_validator("inbounds", mode="before")
    def validate_inbounds(cls, inbounds, values, **kwargs):
        proxies = values.data.get("proxies", [])

        # delete inbounds that are for protocols not activated
        for proxy_type in inbounds.copy():
            if proxy_type not in proxies:
                del inbounds[proxy_type]

        # check by proxies to ensure that every protocol has inbounds set
        for proxy_type in proxies:
            tags = inbounds.get(proxy_type)

            if tags:
                for tag in tags:
                    if tag not in xray.config.inbounds_by_tag:
                        raise ValueError(f"Inbound {tag} doesn't exist")

            # elif isinstance(tags, list) and not tags:
            #     raise ValueError(f"{proxy_type} inbounds cannot be empty")

            else:
                inbounds[proxy_type] = [
                    i["tag"]
                    for i in xray.config.inbounds_by_protocol.get(proxy_type, [])
                ]

        return inbounds

    @field_validator("status", mode="before")
    def validate_status(cls, status, values):
        on_hold_expire = values.data.get("on_hold_expire_duration")
        expire = values.data.get("expire")
        if status == UserStatusCreate.on_hold:
            if (on_hold_expire == 0 or on_hold_expire is None):
                raise ValueError("User cannot be on hold without a valid on_hold_expire_duration.")
            if expire:
                raise ValueError("User cannot be on hold with specified expire.")
        return status


class UserModify(User):
    status: UserStatusModify = None
    data_limit_reset_strategy: UserDataLimitResetStrategy = None
    model_config = ConfigDict(json_schema_extra={
        "example": {
            "proxies": {
                "vmess": {"id": "35e4e39c-7d5c-4f4b-8b71-558e4f37ff53"},
                "vless": {},
            },
            "inbounds": {
                "vmess": ["VMess TCP", "VMess Websocket"],
                "vless": ["VLESS TCP REALITY", "VLESS GRPC REALITY"],
            },
            "next_plan": {
                "data_limit": 0,
                "expire": 0,
                "add_remaining_traffic": False,
                "fire_on_either": True
            },
            "expire": 0,
            "data_limit": 0,
            "data_limit_reset_strategy": "no_reset",
            "status": "active",
            "note": "",
            "on_hold_timeout": "2023-11-03T20:30:00",
            "on_hold_expire_duration": 0,
        }
    })

    @property
    def excluded_inbounds(self):
        excluded = {}
        for proxy_type in self.inbounds:
            excluded[proxy_type] = []
            for inbound in xray.config.inbounds_by_protocol.get(proxy_type, []):
                if not inbound["tag"] in self.inbounds.get(proxy_type, []):
                    excluded[proxy_type].append(inbound["tag"])

        return excluded

    @field_validator("inbounds", mode="before")
    def validate_inbounds(cls, inbounds, values, **kwargs):
        # check with inbounds, "proxies" is optional on modifying
        # so inbounds particularly can be modified
        if inbounds:
            for proxy_type, tags in inbounds.items():

                # if not tags:
                #     raise ValueError(f"{proxy_type} inbounds cannot be empty")

                for tag in tags:
                    if tag not in xray.config.inbounds_by_tag:
                        raise ValueError(f"Inbound {tag} doesn't exist")

        return inbounds

    @field_validator("proxies", mode="before")
    def validate_proxies(cls, v):
        return {
            proxy_type: ProxySettings.from_dict(
                proxy_type, v.get(proxy_type, {}))
            for proxy_type in v
        }

    @field_validator("status", mode="before")
    def validate_status(cls, status, values):
        on_hold_expire = values.data.get("on_hold_expire_duration")
        expire = values.data.get("expire")
        if status == UserStatusCreate.on_hold:
            if (on_hold_expire == 0 or on_hold_expire is None):
                raise ValueError("User cannot be on hold without a valid on_hold_expire_duration.")
            if expire:
                raise ValueError("User cannot be on hold with specified expire.")
        return status


class UserResponse(User):
    username: str
    status: UserStatus
    used_traffic: int
    lifetime_used_traffic: int = 0
    created_at: datetime
    links: List[str] = []
    subscription_url: str = ""
    proxies: dict
    excluded_inbounds: Dict[ProxyTypes, List[str]] = {}

    admin: Optional[Admin] = None
    model_config = ConfigDict(from_attributes=True)

    @model_validator(mode="after")
    def validate_links(self):
        if not self.links:
            self.links = generate_v2ray_links(
                self.proxies, self.inbounds, extra_data=self.model_dump(), reverse=False,
            )
        return self

    @model_validator(mode="after")
    def validate_subscription_url(self):
        if not self.subscription_url:
            salt = secrets.token_hex(8)
            url_prefix = (XRAY_SUBSCRIPTION_URL_PREFIX).replace('*', salt)
            token = create_subscription_token(self.username)
            self.subscription_url = f"{url_prefix}/{XRAY_SUBSCRIPTION_PATH}/{token}"
        return self

    @field_validator("proxies", mode="before")
    def validate_proxies(cls, v, values, **kwargs):
        if isinstance(v, list):
            v = {p.type: p.settings for p in v}
        return super().validate_proxies(v, values, **kwargs)


class SubscriptionUserResponse(UserResponse):
    admin: Admin | None = Field(default=None, exclude=True)
    excluded_inbounds: Dict[ProxyTypes, List[str]] | None = Field(None, exclude=True)
    note: str | None = Field(None, exclude=True)
    inbounds: Dict[ProxyTypes, List[str]] | None = Field(None, exclude=True)
    auto_delete_in_days: int | None = Field(None, exclude=True)
    model_config = ConfigDict(from_attributes=True)


class UsersResponse(BaseModel):
    users: List[UserResponse]
    total: int


class UserUsageResponse(BaseModel):
    node_id: Union[int, None] = None
    node_name: str
    used_traffic: int


class UserUsagesResponse(BaseModel):
    username: str
    usages: List[UserUsageResponse]


class UsersUsagesResponse(BaseModel):
    usages: List[UserUsageResponse]<|MERGE_RESOLUTION|>--- conflicted
+++ resolved
@@ -103,14 +103,10 @@
             raise ValueError("User's note can be a maximum of 500 character")
         return v
 
-<<<<<<< HEAD
+
     @field_validator("on_hold_expire_duration")
     @classmethod
     def validate_timeout(cls, v):
-=======
-    @field_validator("on_hold_expire_duration", "on_hold_timeout", mode="before")
-    def validate_timeout(cls, v, values):
->>>>>>> dab0cdbb
         # Check if expire is 0 or None and timeout is not 0 or None
         if v in (0, None):
             return None
